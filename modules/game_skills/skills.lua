--- conflicted
+++ resolved
@@ -334,7 +334,6 @@
 end
 
 function onStaminaChange(localPlayer, stamina)
-<<<<<<< HEAD
     local hours = math.floor(stamina / 60)
     local minutes = stamina % 60
     if minutes < 10 then minutes = '0' .. minutes end
@@ -356,13 +355,13 @@
                 tr(
                     "You will not gain 50%% more experience because you aren't premium player, now you receive only 1x experience points")
         setSkillPercent('stamina', percent, text, '#89F013')
-    elseif stamina > 2400 and g_game.getClientVersion() < 1038 then
+    elseif stamina >= 2400 and g_game.getClientVersion() < 1038 then
         local text =
             tr("You have %s hours and %s minutes left", hours, minutes) .. '\n' ..
                 tr(
                     "If you are premium player, you will gain 50%% more experience")
         setSkillPercent('stamina', percent, text, 'green')
-    elseif stamina <= 2400 and stamina > 840 then
+    elseif stamina < 2400 and stamina > 840 then
         setSkillPercent('stamina', percent, tr(
                             "You have %s hours and %s minutes left", hours,
                             minutes), 'orange')
@@ -378,41 +377,6 @@
                 tr("You don't may receive experience and loot from monsters")
         setSkillPercent('stamina', percent, text, 'black')
     end
-=======
-  local hours = math.floor(stamina / 60)
-  local minutes = stamina % 60
-  if minutes < 10 then
-    minutes = '0' .. minutes
-  end
-  local percent = math.floor(100 * stamina / (42 * 60)) -- max is 42 hours --TODO not in all client versions
-
-  setSkillValue('stamina', hours .. ":" .. minutes)
-
-  --TODO not all client versions have premium time
-  if stamina > 2400 and g_game.getClientVersion() >= 1038 and localPlayer:isPremium() then
-  	local text = tr("You have %s hours and %s minutes left", hours, minutes) .. '\n' ..
-		tr("Now you will gain 50%% more experience")
-		setSkillPercent('stamina', percent, text, 'green')
-	elseif stamina > 2400 and g_game.getClientVersion() >= 1038 and not localPlayer:isPremium() then
-		local text = tr("You have %s hours and %s minutes left", hours, minutes) .. '\n' ..
-		tr("You will not gain 50%% more experience because you aren't premium player, now you receive only 1x experience points")
-		setSkillPercent('stamina', percent, text, '#89F013')
-	elseif stamina >= 2400 and g_game.getClientVersion() < 1038 then
-		local text = tr("You have %s hours and %s minutes left", hours, minutes) .. '\n' ..
-		tr("If you are premium player, you will gain 50%% more experience")
-		setSkillPercent('stamina', percent, text, 'green')
-	elseif stamina < 2400 and stamina > 840 then
-		setSkillPercent('stamina', percent, tr("You have %s hours and %s minutes left", hours, minutes), 'orange')
-	elseif stamina <= 840 and stamina > 0 then
-		local text = tr("You have %s hours and %s minutes left", hours, minutes) .. "\n" ..
-		tr("You gain only 50%% experience and you don't may gain loot from monsters")
-		setSkillPercent('stamina', percent, text, 'red')
-	elseif stamina == 0 then
-		local text = tr("You have %s hours and %s minutes left", hours, minutes) .. "\n" ..
-		tr("You don't may receive experience and loot from monsters")
-		setSkillPercent('stamina', percent, text, 'black')
-	end
->>>>>>> 89dc0f87
 end
 
 function onOfflineTrainingChange(localPlayer, offlineTrainingTime)
