/*
 * Copyright (c) 2010-2020 OTClient <https://github.com/edubart/otclient>
 *
 * Permission is hereby granted, free of charge, to any person obtaining a copy
 * of this software and associated documentation files (the "Software"), to deal
 * in the Software without restriction, including without limitation the rights
 * to use, copy, modify, merge, publish, distribute, sublicense, and/or sell
 * copies of the Software, and to permit persons to whom the Software is
 * furnished to do so, subject to the following conditions:
 *
 * The above copyright notice and this permission notice shall be included in
 * all copies or substantial portions of the Software.
 *
 * THE SOFTWARE IS PROVIDED "AS IS", WITHOUT WARRANTY OF ANY KIND, EXPRESS OR
 * IMPLIED, INCLUDING BUT NOT LIMITED TO THE WARRANTIES OF MERCHANTABILITY,
 * FITNESS FOR A PARTICULAR PURPOSE AND NONINFRINGEMENT. IN NO EVENT SHALL THE
 * AUTHORS OR COPYRIGHT HOLDERS BE LIABLE FOR ANY CLAIM, DAMAGES OR OTHER
 * LIABILITY, WHETHER IN AN ACTION OF CONTRACT, TORT OR OTHERWISE, ARISING FROM,
 * OUT OF OR IN CONNECTION WITH THE SOFTWARE OR THE USE OR OTHER DEALINGS IN
 * THE SOFTWARE.
 */

#include "localplayer.h"
#include <framework/core/eventdispatcher.h>
#include <framework/graphics/graphics.h>
#include "game.h"
#include "map.h"
#include "tile.h"

LocalPlayer::LocalPlayer()
{
    m_states = 0;
    m_vocation = 0;
    m_blessings = Otc::BlessingNone;
    m_walkLockExpiration = 0;

    m_skillsLevel.fill(-1);
    m_skillsBaseLevel.fill(-1);
    m_skillsLevelPercent.fill(-1);

    m_health = -1;
    m_maxHealth = -1;
    m_freeCapacity = -1;
    m_experience = -1;
    m_level = -1;
    m_levelPercent = -1;
    m_mana = -1;
    m_maxMana = -1;
    m_magicLevel = -1;
    m_magicLevelPercent = -1;
    m_baseMagicLevel = -1;
    m_soul = -1;
    m_stamina = -1;
    m_baseSpeed = -1;
    m_regenerationTime = -1;
    m_offlineTrainingTime = -1;
    m_totalCapacity = -1;
}

void LocalPlayer::lockWalk(int millis)
{
<<<<<<< HEAD
    m_walkLockExpiration = std::max<int>(m_walkLockExpiration, static_cast<ticks_t>(g_clock.millis()) + millis);
=======
    m_walkLockExpiration = std::max<ticks_t>(m_walkLockExpiration, g_clock.millis() + millis);
>>>>>>> 89dc0f87
}

bool LocalPlayer::canWalk(Otc::Direction)
{
    // paralyzed
    if(isParalyzed())
        return false;

    // cannot walk while locked
    if(m_walkLockExpiration != 0 && g_clock.millis() < m_walkLockExpiration)
        return false;

    if(!isAutoWalking()) {
        if(isPreWalking() && g_game.getClientVersion() >= 860) return false;

        if(m_forceWalk) m_forceWalk = false;
        else {
            const int stepDuration = std::max<int>(getStepDuration(), g_game.getPing());
            if(m_walkTimer.ticksElapsed() < stepDuration)
                return false;
        }
    }

    return true;
}

void LocalPlayer::walk(const Position& oldPos, const Position& newPos)
{
    // a prewalk was going on
    if(m_preWalking) {
        // switch to normal walking
        m_preWalking = false;
        // if is to the last prewalk destination, updates the walk preserving the animation
        if(newPos == m_lastPrewalkDestination) {
            updateWalk();
<<<<<<< HEAD
            // was to another direction, replace the walk
        } else
=======
        // was to another direction, replace the walk
        } else {
>>>>>>> 89dc0f87
            Creature::walk(oldPos, newPos);
        }
    }
    // no prewalk was going on, this must be an server side automated walk
    else {
        m_serverWalking = true;
        if(m_serverWalkEndEvent)
            m_serverWalkEndEvent->cancel();

        Creature::walk(oldPos, newPos);
    }
}

void LocalPlayer::preWalk(Otc::Direction direction)
{
    // avoid reanimating prewalks
    if(m_preWalking) {
        return;
    }

    m_preWalking = true;

    if(m_serverWalkEndEvent)
        m_serverWalkEndEvent->cancel();

    // start walking to direction
    const Position newPos = m_position.translatedToDirection(direction);
    m_lastPrewalkDestination = newPos;
    Creature::walk(m_position, newPos);
}

void LocalPlayer::cancelWalk(Otc::Direction direction)
{
    // only cancel client side walks
    if(m_walking && m_preWalking)
        stopWalk();

    lockWalk();

    if(m_autoWalkDestination.isValid()) {
        g_game.stop();

        if(m_autoWalkContinueEvent) {
            m_autoWalkContinueEvent->cancel();
        }

        auto self = asLocalPlayer();
        m_autoWalkContinueEvent = g_dispatcher.scheduleEvent([self]() {
            if(self->m_autoWalkDestination.isValid()) {
                self->autoWalk(self->m_autoWalkDestination);
            }
        }, 1000);
    }

    // turn to the cancel direction
    if(direction != Otc::InvalidDirection)
        setDirection(direction);

    callLuaField("onCancelWalk", direction);
}

bool LocalPlayer::autoWalk(const Position& destination)
{
    if(m_position == destination) return false;

    if(m_position.isInRange(destination, 1, 1))
        return g_game.walk(m_position.getDirectionFromPosition(destination));

    bool tryKnownPath = false;
    if(destination != m_autoWalkDestination) {
        m_knownCompletePath = false;
        tryKnownPath = true;
    }

    std::tuple<std::vector<Otc::Direction>, Otc::PathFindResult> result;
    std::vector<Otc::Direction> limitedPath;

    if(destination == m_position)
        return true;

    // try to find a path that we know
    if(tryKnownPath || m_knownCompletePath) {
        result = g_map.findPath(m_position, destination, 10000, 0);
        if(std::get<1>(result) == Otc::PathFindResultOk) {
            limitedPath = std::get<0>(result);
            // limit to 127 steps
            if(limitedPath.size() > 127)
                limitedPath.resize(127);
            m_knownCompletePath = true;
        }
    }

    // no known path found, try to discover one
    if(limitedPath.empty()) {
        result = g_map.findPath(m_position, destination, 10000, Otc::PathFindAllowNotSeenTiles);
        if(std::get<1>(result) != Otc::PathFindResultOk) {
            callLuaField("onAutoWalkFail", std::get<1>(result));
            stopAutoWalk();
            return false;
        }

        Position currentPos = m_position;
        for(auto dir : std::get<0>(result)) {
            currentPos = currentPos.translatedToDirection(dir);
            if(!hasSight(currentPos))
                break;
            limitedPath.push_back(dir);
        }
    }

    m_autoWalkDestination = destination;
    m_lastAutoWalkPosition = m_position.translatedToDirections(limitedPath).back();

    g_game.autoWalk(limitedPath);
    return true;
}

void LocalPlayer::stopAutoWalk()
{
    m_autoWalkDestination = Position();
    m_lastAutoWalkPosition = Position();
    m_knownCompletePath = false;

    if(m_autoWalkContinueEvent)
        m_autoWalkContinueEvent->cancel();
}

void LocalPlayer::stopWalk()
{
    Creature::stopWalk(); // will call terminateWalk

    m_lastPrewalkDestination = Position();
}

void LocalPlayer::updateWalkOffset(int totalPixelsWalked)
{
<<<<<<< HEAD
    if(!m_preWalking) {
        Creature::updateWalkOffset(totalPixelsWalked);
        return;
    }
=======
    // pre walks offsets are calculated in the oposite direction
    if(m_preWalking) {
        m_walkOffset = Point(0,0);
        if(m_direction == Otc::North || m_direction == Otc::NorthEast || m_direction == Otc::NorthWest)
            m_walkOffset.y = -totalPixelsWalked;
        else if(m_direction == Otc::South || m_direction == Otc::SouthEast || m_direction == Otc::SouthWest)
            m_walkOffset.y = totalPixelsWalked;

        if(m_direction == Otc::East || m_direction == Otc::NorthEast || m_direction == Otc::SouthEast)
            m_walkOffset.x = totalPixelsWalked;
        else if(m_direction == Otc::West || m_direction == Otc::NorthWest || m_direction == Otc::SouthWest)
            m_walkOffset.x = -totalPixelsWalked;
    } else {
        Creature::updateWalkOffset(totalPixelsWalked);
    }
}

void LocalPlayer::updateWalk()
{
    int stepDuration = getStepDuration(true);
    int totalPixelsWalked = stepDuration ? std::min<int>((m_walkTimer.ticksElapsed() * Otc::TILE_PIXELS) / stepDuration, Otc::TILE_PIXELS) : 0;
>>>>>>> 89dc0f87

    // pre walks offsets are calculated in the oposite direction
    m_walkOffset = Point();
    if(m_direction == Otc::North || m_direction == Otc::NorthEast || m_direction == Otc::NorthWest)
        m_walkOffset.y = -totalPixelsWalked;
    else if(m_direction == Otc::South || m_direction == Otc::SouthEast || m_direction == Otc::SouthWest)
        m_walkOffset.y = totalPixelsWalked;

    if(m_direction == Otc::East || m_direction == Otc::NorthEast || m_direction == Otc::SouthEast)
        m_walkOffset.x = totalPixelsWalked;
    else if(m_direction == Otc::West || m_direction == Otc::NorthWest || m_direction == Otc::SouthWest)
        m_walkOffset.x = -totalPixelsWalked;
}

void LocalPlayer::terminateWalk()
{
    Creature::terminateWalk();

    m_preWalking = false;

    if(m_serverWalking) {
        if(m_serverWalkEndEvent)
            m_serverWalkEndEvent->cancel();

        const auto self = asLocalPlayer();
        m_serverWalkEndEvent = g_dispatcher.scheduleEvent([self] {
            self->m_serverWalking = false;
        }, 100);
    }
}

void LocalPlayer::onPositionChange(const Position& newPos, const Position& oldPos)
{
    Creature::onPositionChange(newPos, oldPos);

    if(newPos == m_autoWalkDestination)
        stopAutoWalk();
    else if(m_autoWalkDestination.isValid() && newPos == m_lastAutoWalkPosition)
        autoWalk(m_autoWalkDestination);

    if(newPos.z != oldPos.z) {
        m_forceWalk = true;
    }
}

void LocalPlayer::setStates(int states)
{
    if(m_states != states) {
        const int oldStates = m_states;
        m_states = states;

        callLuaField("onStatesChange", states, oldStates);
    }
}

void LocalPlayer::setSkill(Otc::Skill skill, int level, int levelPercent)
{
    if(skill >= Otc::LastSkill) {
        g_logger.traceError("invalid skill");
        return;
    }

    const int oldLevel = m_skillsLevel[skill];
    const int oldLevelPercent = m_skillsLevelPercent[skill];

    if(level != oldLevel || levelPercent != oldLevelPercent) {
        m_skillsLevel[skill] = level;
        m_skillsLevelPercent[skill] = levelPercent;

        callLuaField("onSkillChange", skill, level, levelPercent, oldLevel, oldLevelPercent);
    }
}

void LocalPlayer::setBaseSkill(Otc::Skill skill, int baseLevel)
{
    if(skill >= Otc::LastSkill) {
        g_logger.traceError("invalid skill");
        return;
    }

    const int oldBaseLevel = m_skillsBaseLevel[skill];
    if(baseLevel != oldBaseLevel) {
        m_skillsBaseLevel[skill] = baseLevel;

        callLuaField("onBaseSkillChange", skill, baseLevel, oldBaseLevel);
    }
}

void LocalPlayer::setHealth(double health, double maxHealth)
{
    if(m_health != health || m_maxHealth != maxHealth) {
        const double oldHealth = m_health;
        const double oldMaxHealth = m_maxHealth;
        m_health = health;
        m_maxHealth = maxHealth;

        callLuaField("onHealthChange", health, maxHealth, oldHealth, oldMaxHealth);

        // cannot walk while dying
        if(health == 0) {
            if(isPreWalking())
                stopWalk();
            lockWalk();
        }
    }
}

void LocalPlayer::setFreeCapacity(double freeCapacity)
{
    if(m_freeCapacity != freeCapacity) {
        const double oldFreeCapacity = m_freeCapacity;
        m_freeCapacity = freeCapacity;

        callLuaField("onFreeCapacityChange", freeCapacity, oldFreeCapacity);
    }
}

void LocalPlayer::setTotalCapacity(double totalCapacity)
{
    if(m_totalCapacity != totalCapacity) {
        const double oldTotalCapacity = m_totalCapacity;
        m_totalCapacity = totalCapacity;

        callLuaField("onTotalCapacityChange", totalCapacity, oldTotalCapacity);
    }
}

void LocalPlayer::setExperience(double experience)
{
    if(m_experience != experience) {
        const double oldExperience = m_experience;
        m_experience = experience;

        callLuaField("onExperienceChange", experience, oldExperience);
    }
}

void LocalPlayer::setLevel(double level, double levelPercent)
{
    if(m_level != level || m_levelPercent != levelPercent) {
        const double oldLevel = m_level;
        const double oldLevelPercent = m_levelPercent;
        m_level = level;
        m_levelPercent = levelPercent;

        callLuaField("onLevelChange", level, levelPercent, oldLevel, oldLevelPercent);
    }
}

void LocalPlayer::setMana(double mana, double maxMana)
{
    if(m_mana != mana || m_maxMana != maxMana) {
<<<<<<< HEAD
        const double oldMana = m_mana;
=======
        double oldMana = m_mana;
>>>>>>> 89dc0f87
        double oldMaxMana = m_maxMana;
        m_mana = mana;
        m_maxMana = maxMana;

        callLuaField("onManaChange", mana, maxMana, oldMana, oldMaxMana);
    }
}

void LocalPlayer::setMagicLevel(double magicLevel, double magicLevelPercent)
{
    if(m_magicLevel != magicLevel || m_magicLevelPercent != magicLevelPercent) {
        const double oldMagicLevel = m_magicLevel;
        const double oldMagicLevelPercent = m_magicLevelPercent;
        m_magicLevel = magicLevel;
        m_magicLevelPercent = magicLevelPercent;

        callLuaField("onMagicLevelChange", magicLevel, magicLevelPercent, oldMagicLevel, oldMagicLevelPercent);
    }
}

void LocalPlayer::setBaseMagicLevel(double baseMagicLevel)
{
    if(m_baseMagicLevel != baseMagicLevel) {
        const double oldBaseMagicLevel = m_baseMagicLevel;
        m_baseMagicLevel = baseMagicLevel;

        callLuaField("onBaseMagicLevelChange", baseMagicLevel, oldBaseMagicLevel);
    }
}

void LocalPlayer::setSoul(double soul)
{
    if(m_soul != soul) {
        const double oldSoul = m_soul;
        m_soul = soul;

        callLuaField("onSoulChange", soul, oldSoul);
    }
}

void LocalPlayer::setStamina(double stamina)
{
    if(m_stamina != stamina) {
        const double oldStamina = m_stamina;
        m_stamina = stamina;

        callLuaField("onStaminaChange", stamina, oldStamina);
    }
}

void LocalPlayer::setInventoryItem(Otc::InventorySlot inventory, const ItemPtr& item)
{
    if(inventory >= Otc::LastInventorySlot) {
        g_logger.traceError("invalid slot");
        return;
    }

    if(m_inventoryItems[inventory] != item) {
        const ItemPtr oldItem = m_inventoryItems[inventory];
        m_inventoryItems[inventory] = item;

        callLuaField("onInventoryChange", inventory, item, oldItem);
    }
}

void LocalPlayer::setVocation(int vocation)
{
    if(m_vocation != vocation) {
        const int oldVocation = m_vocation;
        m_vocation = vocation;

        callLuaField("onVocationChange", vocation, oldVocation);
    }
}

void LocalPlayer::setPremium(bool premium)
{
    if(m_premium != premium) {
        m_premium = premium;

        callLuaField("onPremiumChange", premium);
    }
}

void LocalPlayer::setRegenerationTime(double regenerationTime)
{
    if(m_regenerationTime != regenerationTime) {
        const double oldRegenerationTime = m_regenerationTime;
        m_regenerationTime = regenerationTime;

        callLuaField("onRegenerationChange", regenerationTime, oldRegenerationTime);
    }
}

void LocalPlayer::setOfflineTrainingTime(double offlineTrainingTime)
{
    if(m_offlineTrainingTime != offlineTrainingTime) {
        const double oldOfflineTrainingTime = m_offlineTrainingTime;
        m_offlineTrainingTime = offlineTrainingTime;

        callLuaField("onOfflineTrainingChange", offlineTrainingTime, oldOfflineTrainingTime);
    }
}

void LocalPlayer::setSpells(const std::vector<int>& spells)
{
    if(m_spells != spells) {
        const std::vector<int> oldSpells = m_spells;
        m_spells = spells;

        callLuaField("onSpellsChange", spells, oldSpells);
    }
}

void LocalPlayer::setBlessings(int blessings)
{
    if(blessings != m_blessings) {
        const int oldBlessings = m_blessings;
        m_blessings = blessings;

        callLuaField("onBlessingsChange", blessings, oldBlessings);
    }
}

bool LocalPlayer::hasSight(const Position& pos)
{
    return m_position.isInRange(pos, g_map.getAwareRange().left - 1, g_map.getAwareRange().top - 1);
}<|MERGE_RESOLUTION|>--- conflicted
+++ resolved
@@ -59,11 +59,7 @@
 
 void LocalPlayer::lockWalk(int millis)
 {
-<<<<<<< HEAD
-    m_walkLockExpiration = std::max<int>(m_walkLockExpiration, static_cast<ticks_t>(g_clock.millis()) + millis);
-=======
     m_walkLockExpiration = std::max<ticks_t>(m_walkLockExpiration, g_clock.millis() + millis);
->>>>>>> 89dc0f87
 }
 
 bool LocalPlayer::canWalk(Otc::Direction)
@@ -99,13 +95,8 @@
         // if is to the last prewalk destination, updates the walk preserving the animation
         if(newPos == m_lastPrewalkDestination) {
             updateWalk();
-<<<<<<< HEAD
             // was to another direction, replace the walk
-        } else
-=======
-        // was to another direction, replace the walk
         } else {
->>>>>>> 89dc0f87
             Creature::walk(oldPos, newPos);
         }
     }
@@ -242,34 +233,10 @@
 
 void LocalPlayer::updateWalkOffset(int totalPixelsWalked)
 {
-<<<<<<< HEAD
     if(!m_preWalking) {
         Creature::updateWalkOffset(totalPixelsWalked);
         return;
     }
-=======
-    // pre walks offsets are calculated in the oposite direction
-    if(m_preWalking) {
-        m_walkOffset = Point(0,0);
-        if(m_direction == Otc::North || m_direction == Otc::NorthEast || m_direction == Otc::NorthWest)
-            m_walkOffset.y = -totalPixelsWalked;
-        else if(m_direction == Otc::South || m_direction == Otc::SouthEast || m_direction == Otc::SouthWest)
-            m_walkOffset.y = totalPixelsWalked;
-
-        if(m_direction == Otc::East || m_direction == Otc::NorthEast || m_direction == Otc::SouthEast)
-            m_walkOffset.x = totalPixelsWalked;
-        else if(m_direction == Otc::West || m_direction == Otc::NorthWest || m_direction == Otc::SouthWest)
-            m_walkOffset.x = -totalPixelsWalked;
-    } else {
-        Creature::updateWalkOffset(totalPixelsWalked);
-    }
-}
-
-void LocalPlayer::updateWalk()
-{
-    int stepDuration = getStepDuration(true);
-    int totalPixelsWalked = stepDuration ? std::min<int>((m_walkTimer.ticksElapsed() * Otc::TILE_PIXELS) / stepDuration, Otc::TILE_PIXELS) : 0;
->>>>>>> 89dc0f87
 
     // pre walks offsets are calculated in the oposite direction
     m_walkOffset = Point();
@@ -422,11 +389,7 @@
 void LocalPlayer::setMana(double mana, double maxMana)
 {
     if(m_mana != mana || m_maxMana != maxMana) {
-<<<<<<< HEAD
         const double oldMana = m_mana;
-=======
-        double oldMana = m_mana;
->>>>>>> 89dc0f87
         double oldMaxMana = m_maxMana;
         m_mana = mana;
         m_maxMana = maxMana;
