--- conflicted
+++ resolved
@@ -43,11 +43,7 @@
     m_glyphHeight = fontNode->valueAt<int>("height");
     m_yOffset = fontNode->valueAt("y-offset", 0);
     m_firstGlyph = fontNode->valueAt("first-glyph", 32);
-<<<<<<< HEAD
-    m_glyphSpacing = fontNode->valueAt("spacing", Size(0));
-=======
     m_glyphSpacing = fontNode->valueAt("spacing", Size(0, 0));
->>>>>>> 6cd5eb3e
     int spaceWidth = fontNode->valueAt("space-width", glyphSize.width());
 
     // load font texture
@@ -181,13 +177,8 @@
 }
 
 const std::vector<Point>& BitmapFont::calculateGlyphsPositions(const std::string& text,
-<<<<<<< HEAD
-                                                               Fw::AlignmentFlag align,
-                                                               Size* textBoxSize)
-=======
                                                          Fw::AlignmentFlag align,
                                                          Size* textBoxSize)
->>>>>>> 6cd5eb3e
 {
     int textLength = text.length();
     int maxLineWidth = 0;
@@ -198,20 +189,6 @@
     if(textLength == 0) {
         if(textBoxSize)
             textBoxSize->resize(0, m_glyphHeight);
-<<<<<<< HEAD
-        return glyphsPositions;
-    }
-
-    // resize glyphsPositions vector when needed
-    if(textLength > static_cast<int>(glyphsPositions.size()))
-        glyphsPositions.resize(textLength);
-
-    // calculate lines width
-    if((align & Fw::AlignRight || align & Fw::AlignHorizontalCenter) || textBoxSize) {
-        lineWidths[0] = 0;
-        for(i = 0; i < textLength; ++i) {
-            glyph = static_cast<uchar>(text[i]);
-=======
         return s_glyphsPositions;
     }
 
@@ -224,20 +201,9 @@
         s_lineWidths[0] = 0;
         for(int i = 0; i < textLength; ++i) {
             glyph = (uchar)text[i];
->>>>>>> 6cd5eb3e
 
             if(glyph == static_cast<uchar>('\n')) {
                 lines++;
-<<<<<<< HEAD
-                if(lines + 1 > static_cast<int>(lineWidths.size()))
-                    lineWidths.resize(lines + 1);
-                lineWidths[lines] = 0;
-            } else if(glyph >= 32) {
-                lineWidths[lines] += m_glyphsSize[glyph].width();
-                if((i + 1 != textLength && text[i + 1] != '\n')) // only add space if letter is not the last or before a \n.
-                    lineWidths[lines] += m_glyphSpacing.width();
-                maxLineWidth = std::max<int>(maxLineWidth, lineWidths[lines]);
-=======
                 // resize s_lineWidths vector when needed
                 if(lines+1 > (int)s_lineWidths.size())
                     s_lineWidths.resize(lines+1);
@@ -248,20 +214,14 @@
                 if((i+1 != textLength && text[i+1] != '\n'))
                     s_lineWidths[lines] += m_glyphSpacing.width();
                 maxLineWidth = std::max<int>(maxLineWidth, s_lineWidths[lines]);
->>>>>>> 6cd5eb3e
             }
         }
     }
 
     Point virtualPos(0, m_yOffset);
     lines = 0;
-<<<<<<< HEAD
-    for(i = 0; i < textLength; ++i) {
-        glyph = static_cast<uchar>(text[i]);
-=======
     for(int i = 0; i < textLength; ++i) {
         glyph = (uchar)text[i];
->>>>>>> 6cd5eb3e
 
         // new line or first glyph
         if(glyph == static_cast<uchar>('\n') || i == 0) {
@@ -324,11 +284,7 @@
             int filledPixels = 0;
             // check if all vertical pixels are alpha
             for(int y = glyphCoords.top(); y <= glyphCoords.bottom(); ++y) {
-<<<<<<< HEAD
-                if(texturePixels[(y * image->getSize().width() * 4) + (x * 4) + 3] != 0)
-=======
                 if(texturePixels[(y * imageSize.width() * 4) + (x*4) + 3] != 0)
->>>>>>> 6cd5eb3e
                     filledPixels++;
             }
             if(filledPixels > 0)
@@ -346,11 +302,7 @@
     std::vector<std::string> wordsSplit = stdext::split(text);
 
     // break huge words into small ones
-<<<<<<< HEAD
-    for(const auto& word : wordsSplit) {
-=======
     for(const auto& word: wordsSplit) {
->>>>>>> 6cd5eb3e
         int wordWidth = calculateTextRectSize(word).width();
         if(wordWidth > maxWidth) {
             std::string newWord;
@@ -376,16 +328,6 @@
     }
 
     // compose lines
-<<<<<<< HEAD
-    for(const auto& word : words) {
-        std::string candidate = line + word;
-        int candidateWidth = calculateTextRectSize(candidate).width();
-
-        if(candidateWidth > maxWidth) {
-            if(!line.empty())
-                outText += line.substr(0, line.length() - 1) + "\n";
-            line = "";
-=======
     std::string line(words[0]);
     for(ulong i = 1; i < words.size(); ++i)
     {
@@ -401,16 +343,9 @@
             line.back() = '\n';
             outText.append(line);
             line.assign(word);
->>>>>>> 6cd5eb3e
-        }
-    }
-<<<<<<< HEAD
-
-    outText += line;
-    outText = outText.substr(0, outText.length() - 1);
-=======
+        }
+    }
     outText.append(line);
->>>>>>> 6cd5eb3e
 
     return outText;
 }