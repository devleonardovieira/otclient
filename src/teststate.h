--- conflicted
+++ resolved
@@ -40,16 +40,11 @@
     void onInputEvent(InputEvent *event);
     void onResize(const Size& size);
 
-<<<<<<< HEAD
-    void render();
-    void update(int ticks, int elapsedTicks);
-=======
     virtual void render();
     virtual void update(int ticks, int elapsedTicks);
 
 private:
     ProtocolTibia87Ptr m_protocol;
->>>>>>> 296d613f
 };
 
 #endif // TESTSTATE_H